/*
Copyright 2019 The Knative Authors

Licensed under the Apache License, Version 2.0 (the "License");
you may not use this file except in compliance with the License.
You may obtain a copy of the License at

    http://www.apache.org/licenses/LICENSE-2.0

Unless required by applicable law or agreed to in writing, software
distributed under the License is distributed on an "AS IS" BASIS,
WITHOUT WARRANTIES OR CONDITIONS OF ANY KIND, either express or implied.
See the License for the specific language governing permissions and
limitations under the License.
*/

package v1alpha1

import (
	"context"
	"testing"

	"github.com/google/go-cmp/cmp"
	corev1 "k8s.io/api/core/v1"
	metav1 "k8s.io/apimachinery/pkg/apis/meta/v1"
)

func TestPullSubscriptionDefaults(t *testing.T) {
	tests := []struct {
		name  string
		start *PullSubscription
		want  *PullSubscription
	}{{
		name: "non-nil structured",
		start: &PullSubscription{
			Spec: PullSubscriptionSpec{
				Mode: ModeCloudEventsStructured,
			},
<<<<<<< HEAD
			Spec: PullSubscriptionSpec{
				Secret: &corev1.SecretKeySelector{
					LocalObjectReference: corev1.LocalObjectReference{
						Name: "my-cloud-key",
					},
					Key: "test.json",
				},
				ServiceAccountName: "TestServiceAccount",
			},
=======
>>>>>>> 4e553b2a
		},
		want: &PullSubscription{
			Spec: PullSubscriptionSpec{
				Mode: ModeCloudEventsStructured,
			},
<<<<<<< HEAD
			Spec: PullSubscriptionSpec{
				Secret: &corev1.SecretKeySelector{
					LocalObjectReference: corev1.LocalObjectReference{
						Name: "my-cloud-key",
					},
					Key: "test.json",
				},
				ServiceAccountName: "TestServiceAccount",
			},
=======
>>>>>>> 4e553b2a
		},
	}, {
		name: "non-nil push",
		start: &PullSubscription{
			Spec: PullSubscriptionSpec{
				Mode: ModePushCompatible,
			},
		},
		want: &PullSubscription{
			Spec: PullSubscriptionSpec{
				Mode: ModePushCompatible,
			},
		},
	}, {
		name: "non-nil invalid",
		start: &PullSubscription{
			Spec: PullSubscriptionSpec{
				Mode: "invalid",
			},
		},
		want: &PullSubscription{
			Spec: PullSubscriptionSpec{
				Mode: ModeCloudEventsBinary,
			},
		},
	}, {
		name: "nil",
		start: &PullSubscription{
			ObjectMeta: metav1.ObjectMeta{},
			Spec:       PullSubscriptionSpec{},
		},
		want: &PullSubscription{
			Spec: PullSubscriptionSpec{
				Mode: ModeCloudEventsBinary,
			},
<<<<<<< HEAD
			Spec: PullSubscriptionSpec{
				Secret:             DefaultSecretSelector(),
				ServiceAccountName: DefaultServiceAccountName,
			},
		},
	}, {
		name: "blank service account",
		start: &PullSubscription{
			ObjectMeta: metav1.ObjectMeta{},
			Spec:       PullSubscriptionSpec{},
		},
		want: &PullSubscription{
			ObjectMeta: metav1.ObjectMeta{
				Annotations: map[string]string{
					PubSubModeAnnotation: PubSubModeCloudEventsBinary,
				},
			},
			Spec: PullSubscriptionSpec{
				Secret:             DefaultSecretSelector(),
				ServiceAccountName: DefaultServiceAccountName,
			},
		},
	}, {
		name: "nil secret",
		start: &PullSubscription{
			ObjectMeta: metav1.ObjectMeta{},
			Spec:       PullSubscriptionSpec{},
		},
		want: &PullSubscription{
			ObjectMeta: metav1.ObjectMeta{
				Annotations: map[string]string{
					PubSubModeAnnotation: PubSubModeCloudEventsBinary,
				},
			},
			Spec: PullSubscriptionSpec{
				Secret:             DefaultSecretSelector(),
				ServiceAccountName: DefaultServiceAccountName,
			},
=======
>>>>>>> 4e553b2a
		},
	}}

	for _, test := range tests {
		t.Run(test.name, func(t *testing.T) {
			got := test.start
			got.SetDefaults(context.Background())

			if diff := cmp.Diff(test.want, got); diff != "" {
				t.Errorf("failed to get expected (-want, +got) = %v", diff)
			}
		})
	}
}<|MERGE_RESOLUTION|>--- conflicted
+++ resolved
@@ -35,36 +35,24 @@
 		start: &PullSubscription{
 			Spec: PullSubscriptionSpec{
 				Mode: ModeCloudEventsStructured,
-			},
-<<<<<<< HEAD
-			Spec: PullSubscriptionSpec{
 				Secret: &corev1.SecretKeySelector{
 					LocalObjectReference: corev1.LocalObjectReference{
 						Name: "my-cloud-key",
 					},
 					Key: "test.json",
 				},
-				ServiceAccountName: "TestServiceAccount",
 			},
-=======
->>>>>>> 4e553b2a
 		},
 		want: &PullSubscription{
 			Spec: PullSubscriptionSpec{
 				Mode: ModeCloudEventsStructured,
-			},
-<<<<<<< HEAD
-			Spec: PullSubscriptionSpec{
 				Secret: &corev1.SecretKeySelector{
 					LocalObjectReference: corev1.LocalObjectReference{
 						Name: "my-cloud-key",
 					},
 					Key: "test.json",
 				},
-				ServiceAccountName: "TestServiceAccount",
 			},
-=======
->>>>>>> 4e553b2a
 		},
 	}, {
 		name: "non-nil push",
@@ -75,7 +63,8 @@
 		},
 		want: &PullSubscription{
 			Spec: PullSubscriptionSpec{
-				Mode: ModePushCompatible,
+				Mode:   ModePushCompatible,
+				Secret: DefaultSecretSelector(),
 			},
 		},
 	}, {
@@ -87,7 +76,8 @@
 		},
 		want: &PullSubscription{
 			Spec: PullSubscriptionSpec{
-				Mode: ModeCloudEventsBinary,
+				Mode:   ModeCloudEventsBinary,
+				Secret: DefaultSecretSelector(),
 			},
 		},
 	}, {
@@ -98,29 +88,8 @@
 		},
 		want: &PullSubscription{
 			Spec: PullSubscriptionSpec{
-				Mode: ModeCloudEventsBinary,
-			},
-<<<<<<< HEAD
-			Spec: PullSubscriptionSpec{
-				Secret:             DefaultSecretSelector(),
-				ServiceAccountName: DefaultServiceAccountName,
-			},
-		},
-	}, {
-		name: "blank service account",
-		start: &PullSubscription{
-			ObjectMeta: metav1.ObjectMeta{},
-			Spec:       PullSubscriptionSpec{},
-		},
-		want: &PullSubscription{
-			ObjectMeta: metav1.ObjectMeta{
-				Annotations: map[string]string{
-					PubSubModeAnnotation: PubSubModeCloudEventsBinary,
-				},
-			},
-			Spec: PullSubscriptionSpec{
-				Secret:             DefaultSecretSelector(),
-				ServiceAccountName: DefaultServiceAccountName,
+				Mode:   ModeCloudEventsBinary,
+				Secret: DefaultSecretSelector(),
 			},
 		},
 	}, {
@@ -130,17 +99,10 @@
 			Spec:       PullSubscriptionSpec{},
 		},
 		want: &PullSubscription{
-			ObjectMeta: metav1.ObjectMeta{
-				Annotations: map[string]string{
-					PubSubModeAnnotation: PubSubModeCloudEventsBinary,
-				},
+			Spec: PullSubscriptionSpec{
+				Mode:   ModeCloudEventsBinary,
+				Secret: DefaultSecretSelector(),
 			},
-			Spec: PullSubscriptionSpec{
-				Secret:             DefaultSecretSelector(),
-				ServiceAccountName: DefaultServiceAccountName,
-			},
-=======
->>>>>>> 4e553b2a
 		},
 	}}
 
