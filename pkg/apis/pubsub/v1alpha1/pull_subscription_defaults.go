--- conflicted
+++ resolved
@@ -44,19 +44,14 @@
 }
 
 func (ss *PullSubscriptionSpec) SetDefaults(ctx context.Context) {
-<<<<<<< HEAD
 	if ss.Secret == nil || equality.Semantic.DeepEqual(ss.Secret, &corev1.SecretKeySelector{}) {
 		ss.Secret = DefaultSecretSelector()
 	}
-	if ss.ServiceAccountName == "" {
-		ss.ServiceAccountName = DefaultServiceAccountName
-=======
 	switch ss.Mode {
 	case ModeCloudEventsBinary, ModeCloudEventsStructured, ModePushCompatible:
 		// Valid Mode.
 	default:
 		// Default is CloudEvents Binary Mode.
 		ss.Mode = ModeCloudEventsBinary
->>>>>>> 4e553b2a
 	}
 }