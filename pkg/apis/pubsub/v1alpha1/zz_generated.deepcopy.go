--- conflicted
+++ resolved
@@ -21,12 +21,6 @@
 package v1alpha1
 
 import (
-<<<<<<< HEAD
-	time "time"
-
-=======
-	duckv1alpha1 "github.com/knative/eventing/pkg/apis/duck/v1alpha1"
->>>>>>> 6c5fdc78
 	v1 "k8s.io/api/core/v1"
 	runtime "k8s.io/apimachinery/pkg/runtime"
 	apis "knative.dev/pkg/apis"
