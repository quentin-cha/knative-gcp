/*
Copyright 2019 The Knative Authors

Licensed under the Apache License, Version 2.0 (the "License");
you may not use this file except in compliance with the License.
You may obtain a copy of the License at

    http://www.apache.org/licenses/LICENSE-2.0

Unless required by applicable law or agreed to in writing, software
distributed under the License is distributed on an "AS IS" BASIS,
WITHOUT WARRANTIES OR CONDITIONS OF ANY KIND, either express or implied.
See the License for the specific language governing permissions and
limitations under the License.
*/

package webhook

import (
	"bytes"
	"context"
	"encoding/json"
	"fmt"
	"sort"
	"strings"

	"github.com/markbates/inflect"
	"github.com/mattbaird/jsonpatch"
	"go.uber.org/zap"
	admissionv1beta1 "k8s.io/api/admission/v1beta1"
	admissionregistrationv1beta1 "k8s.io/api/admissionregistration/v1beta1"
	metav1 "k8s.io/apimachinery/pkg/apis/meta/v1"

	apierrors "k8s.io/apimachinery/pkg/api/errors"
	"k8s.io/apimachinery/pkg/runtime"
	"k8s.io/apimachinery/pkg/runtime/schema"
	"k8s.io/client-go/kubernetes"

	"knative.dev/pkg/apis"
	"knative.dev/pkg/apis/duck"
	"knative.dev/pkg/kmp"
	"knative.dev/pkg/logging"
)

// ResourceCallback defines a signature for resource specific (Route, Configuration, etc.)
// handlers that can validate and mutate an object. If non-nil error is returned, object mutation
// is denied. Mutations should be appended to the patches operations.
type ResourceCallback func(patches *[]jsonpatch.JsonPatchOperation, old GenericCRD, new GenericCRD) error

// ResourceDefaulter defines a signature for resource specific (Route, Configuration, etc.)
// handlers that can set defaults on an object. If non-nil error is returned, object mutation
// is denied. Mutations should be appended to the patches operations.
type ResourceDefaulter func(patches *[]jsonpatch.JsonPatchOperation, crd GenericCRD) error

// GenericCRD is the interface definition that allows us to perform the generic
// CRD actions like deciding whether to increment generation and so forth.
type GenericCRD interface {
	apis.Defaultable
	apis.Validatable
	runtime.Object
}

// ResourceAdmissionController implements the AdmissionController for resources
type ResourceAdmissionController struct {
	handlers map[schema.GroupVersionKind]GenericCRD
	options  ControllerOptions

	disallowUnknownFields bool
}

// NewResourceAdmissionController constructs a ResourceAdmissionController
func NewResourceAdmissionController(
	handlers map[schema.GroupVersionKind]GenericCRD,
	opts ControllerOptions,
	disallowUnknownFields bool) AdmissionController {
	return &ResourceAdmissionController{
		handlers:              handlers,
		options:               opts,
		disallowUnknownFields: disallowUnknownFields,
	}
}

func (ac *ResourceAdmissionController) Admit(ctx context.Context, request *admissionv1beta1.AdmissionRequest) *admissionv1beta1.AdmissionResponse {
	logger := logging.FromContext(ctx)
	switch request.Operation {
	case admissionv1beta1.Create, admissionv1beta1.Update:
	default:
		logger.Infof("Unhandled webhook operation, letting it through %v", request.Operation)
		return &admissionv1beta1.AdmissionResponse{Allowed: true}
	}

	patchBytes, err := ac.mutate(ctx, request)
	if err != nil {
		return makeErrorStatus("mutation failed: %v", err)
	}
	logger.Infof("Kind: %q PatchBytes: %v", request.Kind, string(patchBytes))

	return &admissionv1beta1.AdmissionResponse{
		Patch:   patchBytes,
		Allowed: true,
		PatchType: func() *admissionv1beta1.PatchType {
			pt := admissionv1beta1.PatchTypeJSONPatch
			return &pt
		}(),
	}
}

func (ac *ResourceAdmissionController) Register(ctx context.Context, kubeClient kubernetes.Interface, caCert []byte) error {
	client := kubeClient.AdmissionregistrationV1beta1().MutatingWebhookConfigurations()
	logger := logging.FromContext(ctx)
	failurePolicy := admissionregistrationv1beta1.Fail

	var rules []admissionregistrationv1beta1.RuleWithOperations
	for gvk := range ac.handlers {
		plural := strings.ToLower(inflect.Pluralize(gvk.Kind))

		rules = append(rules, admissionregistrationv1beta1.RuleWithOperations{
			Operations: []admissionregistrationv1beta1.OperationType{
				admissionregistrationv1beta1.Create,
				admissionregistrationv1beta1.Update,
			},
			Rule: admissionregistrationv1beta1.Rule{
				APIGroups:   []string{gvk.Group},
				APIVersions: []string{gvk.Version},
				Resources:   []string{plural + "/*"},
			},
		})
	}

	// Sort the rules by Group, Version, Kind so that things are deterministically ordered.
	sort.Slice(rules, func(i, j int) bool {
		lhs, rhs := rules[i], rules[j]
		if lhs.APIGroups[0] != rhs.APIGroups[0] {
			return lhs.APIGroups[0] < rhs.APIGroups[0]
		}
		if lhs.APIVersions[0] != rhs.APIVersions[0] {
			return lhs.APIVersions[0] < rhs.APIVersions[0]
		}
		return lhs.Resources[0] < rhs.Resources[0]
	})

	webhook := &admissionregistrationv1beta1.MutatingWebhookConfiguration{
		ObjectMeta: metav1.ObjectMeta{
<<<<<<< HEAD
			Name: ac.options.WebhookName,
		},
		Webhooks: []admissionregistrationv1beta1.Webhook{{
			Name:  ac.options.WebhookName,
=======
			Name: ac.options.ResourceMutatingWebhookName,
		},
		Webhooks: []admissionregistrationv1beta1.Webhook{{
			Name:  ac.options.ResourceMutatingWebhookName,
>>>>>>> e3e8c1b4
			Rules: rules,
			ClientConfig: admissionregistrationv1beta1.WebhookClientConfig{
				Service: &admissionregistrationv1beta1.ServiceReference{
					Namespace: ac.options.Namespace,
					Name:      ac.options.ServiceName,
					Path:      &ac.options.ResourceAdmissionControllerPath,
				},
				CABundle: caCert,
			},
			FailurePolicy: &failurePolicy,
		}},
	}

	// Set the owner to our deployment.
	deployment, err := kubeClient.Apps().Deployments(ac.options.Namespace).Get(ac.options.DeploymentName, metav1.GetOptions{})
	if err != nil {
		return fmt.Errorf("failed to fetch our deployment: %v", err)
	}
	deploymentRef := metav1.NewControllerRef(deployment, deploymentKind)
	webhook.OwnerReferences = append(webhook.OwnerReferences, *deploymentRef)

	// Try to create the webhook and if it already exists validate webhook rules.
	_, err = client.Create(webhook)
	if err != nil {
		if !apierrors.IsAlreadyExists(err) {
			return fmt.Errorf("failed to create a webhook: %v", err)
		}
		logger.Info("Webhook already exists")
<<<<<<< HEAD
		configuredWebhook, err := client.Get(ac.options.WebhookName, metav1.GetOptions{})
=======
		configuredWebhook, err := client.Get(ac.options.ResourceMutatingWebhookName, metav1.GetOptions{})
>>>>>>> e3e8c1b4
		if err != nil {
			return fmt.Errorf("error retrieving webhook: %v", err)
		}
		if ok, err := kmp.SafeEqual(configuredWebhook.Webhooks, webhook.Webhooks); err != nil {
			return fmt.Errorf("error diffing webhooks: %v", err)
		} else if !ok {
			logger.Info("Updating webhook")
			// Set the ResourceVersion as required by update.
			webhook.ObjectMeta.ResourceVersion = configuredWebhook.ObjectMeta.ResourceVersion
			if _, err := client.Update(webhook); err != nil {
				return fmt.Errorf("failed to update webhook: %s", err)
			}
		} else {
			logger.Info("Webhook is already valid")
		}
	} else {
		logger.Info("Created a webhook")
	}
	return nil
}

func (ac *ResourceAdmissionController) mutate(ctx context.Context, req *admissionv1beta1.AdmissionRequest) ([]byte, error) {
	kind := req.Kind
	newBytes := req.Object.Raw
	oldBytes := req.OldObject.Raw
	// Why, oh why are these different types...
	gvk := schema.GroupVersionKind{
		Group:   kind.Group,
		Version: kind.Version,
		Kind:    kind.Kind,
	}

	logger := logging.FromContext(ctx)
	handler, ok := ac.handlers[gvk]
	if !ok {
		logger.Errorf("Unhandled kind: %v", gvk)
		return nil, fmt.Errorf("unhandled kind: %v", gvk)
	}

	// nil values denote absence of `old` (create) or `new` (delete) objects.
	var oldObj, newObj GenericCRD

	if len(newBytes) != 0 {
		newObj = handler.DeepCopyObject().(GenericCRD)
		newDecoder := json.NewDecoder(bytes.NewBuffer(newBytes))
		if ac.disallowUnknownFields {
			newDecoder.DisallowUnknownFields()
		}
		if err := newDecoder.Decode(&newObj); err != nil {
			return nil, fmt.Errorf("cannot decode incoming new object: %v", err)
		}
	}
	if len(oldBytes) != 0 {
		oldObj = handler.DeepCopyObject().(GenericCRD)
		oldDecoder := json.NewDecoder(bytes.NewBuffer(oldBytes))
		if ac.disallowUnknownFields {
			oldDecoder.DisallowUnknownFields()
		}
		if err := oldDecoder.Decode(&oldObj); err != nil {
			return nil, fmt.Errorf("cannot decode incoming old object: %v", err)
		}
	}
	var patches duck.JSONPatch

	var err error
	// Skip this step if the type we're dealing with is a duck type, since it is inherently
	// incomplete and this will patch away all of the unspecified fields.
	if _, ok := newObj.(duck.Populatable); !ok {
		// Add these before defaulting fields, otherwise defaulting may cause an illegal patch
		// because it expects the round tripped through Golang fields to be present already.
		rtp, err := roundTripPatch(newBytes, newObj)
		if err != nil {
			return nil, fmt.Errorf("cannot create patch for round tripped newBytes: %v", err)
		}
		patches = append(patches, rtp...)
	}

	// Set up the context for defaulting and validation
	if oldObj != nil {
		// Copy the old object and set defaults so that we don't reject our own
		// defaulting done earlier in the webhook.
		oldObj = oldObj.DeepCopyObject().(GenericCRD)
		oldObj.SetDefaults(ctx)

		s, ok := oldObj.(apis.HasSpec)
		if ok {
			SetUserInfoAnnotations(s, ctx, req.Resource.Group)
		}

		if req.SubResource == "" {
			ctx = apis.WithinUpdate(ctx, oldObj)
		} else {
			ctx = apis.WithinSubResourceUpdate(ctx, oldObj, req.SubResource)
		}
	} else {
		ctx = apis.WithinCreate(ctx)
	}
	ctx = apis.WithUserInfo(ctx, &req.UserInfo)

	// Default the new object.
	if patches, err = setDefaults(ctx, patches, newObj); err != nil {
		logger.Errorw("Failed the resource specific defaulter", zap.Error(err))
		// Return the error message as-is to give the defaulter callback
		// discretion over (our portion of) the message that the user sees.
		return nil, err
	}

	if patches, err = ac.setUserInfoAnnotations(ctx, patches, newObj, req.Resource.Group); err != nil {
		logger.Errorw("Failed the resource user info annotator", zap.Error(err))
		return nil, err
	}

	// None of the validators will accept a nil value for newObj.
	if newObj == nil {
		return nil, errMissingNewObject
	}
	if err := validate(ctx, newObj); err != nil {
		logger.Errorw("Failed the resource specific validation", zap.Error(err))
		// Return the error message as-is to give the validation callback
		// discretion over (our portion of) the message that the user sees.
		return nil, err
	}

	return json.Marshal(patches)
}

func (ac *ResourceAdmissionController) setUserInfoAnnotations(ctx context.Context, patches duck.JSONPatch, new GenericCRD, groupName string) (duck.JSONPatch, error) {
	if new == nil {
		return patches, nil
	}
	nh, ok := new.(apis.HasSpec)
	if !ok {
		return patches, nil
	}

	b, a := new.DeepCopyObject().(apis.HasSpec), nh

	SetUserInfoAnnotations(nh, ctx, groupName)

	patch, err := duck.CreatePatch(b, a)
	if err != nil {
		return nil, err
	}
	return append(patches, patch...), nil
}

// roundTripPatch generates the JSONPatch that corresponds to round tripping the given bytes through
// the Golang type (JSON -> Golang type -> JSON). Because it is not always true that
// bytes == json.Marshal(json.Unmarshal(bytes)).
//
// For example, if bytes did not contain a 'spec' field and the Golang type specifies its 'spec'
// field without omitempty, then by round tripping through the Golang type, we would have added
// `'spec': {}`.
func roundTripPatch(bytes []byte, unmarshalled interface{}) (duck.JSONPatch, error) {
	if unmarshalled == nil {
		return duck.JSONPatch{}, nil
	}
	marshaledBytes, err := json.Marshal(unmarshalled)
	if err != nil {
		return nil, fmt.Errorf("cannot marshal interface: %v", err)
	}
	return jsonpatch.CreatePatch(bytes, marshaledBytes)
}

// validate performs validation on the provided "new" CRD.
// For legacy purposes, this also does apis.Immutable validation,
// which is deprecated and will be removed in a future release.
func validate(ctx context.Context, new apis.Validatable) error {
	if apis.IsInUpdate(ctx) {
		old := apis.GetBaseline(ctx)
		if immutableNew, ok := new.(apis.Immutable); ok {
			immutableOld, ok := old.(apis.Immutable)
			if !ok {
				return fmt.Errorf("unexpected type mismatch %T vs. %T", old, new)
			}
			if err := immutableNew.CheckImmutableFields(ctx, immutableOld); err != nil {
				return err
			}
		}
	}

	// Can't just `return new.Validate()` because it doesn't properly nil-check.
	if err := new.Validate(ctx); err != nil {
		return err
	}

	return nil
}

// setDefaults simply leverages apis.Defaultable to set defaults.
func setDefaults(ctx context.Context, patches duck.JSONPatch, crd GenericCRD) (duck.JSONPatch, error) {
	before, after := crd.DeepCopyObject(), crd
	after.SetDefaults(ctx)

	patch, err := duck.CreatePatch(before, after)
	if err != nil {
		return nil, err
	}

	return append(patches, patch...), nil
}<|MERGE_RESOLUTION|>--- conflicted
+++ resolved
@@ -141,17 +141,10 @@
 
 	webhook := &admissionregistrationv1beta1.MutatingWebhookConfiguration{
 		ObjectMeta: metav1.ObjectMeta{
-<<<<<<< HEAD
-			Name: ac.options.WebhookName,
-		},
-		Webhooks: []admissionregistrationv1beta1.Webhook{{
-			Name:  ac.options.WebhookName,
-=======
 			Name: ac.options.ResourceMutatingWebhookName,
 		},
 		Webhooks: []admissionregistrationv1beta1.Webhook{{
 			Name:  ac.options.ResourceMutatingWebhookName,
->>>>>>> e3e8c1b4
 			Rules: rules,
 			ClientConfig: admissionregistrationv1beta1.WebhookClientConfig{
 				Service: &admissionregistrationv1beta1.ServiceReference{
@@ -180,11 +173,7 @@
 			return fmt.Errorf("failed to create a webhook: %v", err)
 		}
 		logger.Info("Webhook already exists")
-<<<<<<< HEAD
-		configuredWebhook, err := client.Get(ac.options.WebhookName, metav1.GetOptions{})
-=======
 		configuredWebhook, err := client.Get(ac.options.ResourceMutatingWebhookName, metav1.GetOptions{})
->>>>>>> e3e8c1b4
 		if err != nil {
 			return fmt.Errorf("error retrieving webhook: %v", err)
 		}
